lockfileVersion: '9.0'

settings:
  autoInstallPeers: true
  excludeLinksFromLockfile: false

importers:

  .:
    dependencies:
      '@octokit/plugin-retry':
        specifier: 8.0.1
        version: 8.0.1(@octokit/core@7.0.4)
      '@octokit/request-error':
        specifier: 7.0.0
        version: 7.0.0
      '@octokit/rest':
        specifier: 22.0.0
        version: 22.0.0
<<<<<<< HEAD
      axios:
        specifier: 0.21.0
        version: 0.21.0
      commander:
        specifier: 14.0.1
        version: 14.0.1
      ffmpeg-static:
        specifier: 4.4.0
        version: 4.4.0
      lodash:
        specifier: 4.17.20
        version: 4.17.20
      node-rsa:
        specifier: 1.1.1
        version: 1.1.1
      readline-sync:
        specifier: 1.4.10
        version: 1.4.10
      serialize-javascript:
        specifier: 5.0.0
        version: 5.0.0
      spdx-license-list:
        specifier: 6.8.0
        version: 6.8.0
=======
      '@onebeyond/spdx-license-satisfies':
        specifier: 1.0.1
        version: 1.0.1
      commander:
        specifier: 14.0.1
        version: 14.0.1
      spdx-expression-parse:
        specifier: 4.0.0
        version: 4.0.0
      spdx-satisfies:
        specifier: 6.0.0
        version: 6.0.0
>>>>>>> 4a9e95fd
      yaml:
        specifier: 2.8.1
        version: 2.8.1
      zod:
        specifier: 4.1.9
        version: 4.1.9
    devDependencies:
      '@types/node':
        specifier: 24.5.2
        version: 24.5.2
      tsx:
        specifier: 4.20.5
        version: 4.20.5
      typescript:
        specifier: 5.9.2
        version: 5.9.2

packages:

  '@derhuerst/http-basic@8.2.4':
    resolution: {integrity: sha512-F9rL9k9Xjf5blCz8HsJRO4diy111cayL2vkY2XE4r4t3n0yPXVYy3KD3nJ1qbrSn9743UWSXH4IwuCa/HWlGFw==}
    engines: {node: '>=6.0.0'}

  '@esbuild/aix-ppc64@0.25.10':
    resolution: {integrity: sha512-0NFWnA+7l41irNuaSVlLfgNT12caWJVLzp5eAVhZ0z1qpxbockccEt3s+149rE64VUI3Ml2zt8Nv5JVc4QXTsw==}
    engines: {node: '>=18'}
    cpu: [ppc64]
    os: [aix]

  '@esbuild/android-arm64@0.25.10':
    resolution: {integrity: sha512-LSQa7eDahypv/VO6WKohZGPSJDq5OVOo3UoFR1E4t4Gj1W7zEQMUhI+lo81H+DtB+kP+tDgBp+M4oNCwp6kffg==}
    engines: {node: '>=18'}
    cpu: [arm64]
    os: [android]

  '@esbuild/android-arm@0.25.10':
    resolution: {integrity: sha512-dQAxF1dW1C3zpeCDc5KqIYuZ1tgAdRXNoZP7vkBIRtKZPYe2xVr/d3SkirklCHudW1B45tGiUlz2pUWDfbDD4w==}
    engines: {node: '>=18'}
    cpu: [arm]
    os: [android]

  '@esbuild/android-x64@0.25.10':
    resolution: {integrity: sha512-MiC9CWdPrfhibcXwr39p9ha1x0lZJ9KaVfvzA0Wxwz9ETX4v5CHfF09bx935nHlhi+MxhA63dKRRQLiVgSUtEg==}
    engines: {node: '>=18'}
    cpu: [x64]
    os: [android]

  '@esbuild/darwin-arm64@0.25.10':
    resolution: {integrity: sha512-JC74bdXcQEpW9KkV326WpZZjLguSZ3DfS8wrrvPMHgQOIEIG/sPXEN/V8IssoJhbefLRcRqw6RQH2NnpdprtMA==}
    engines: {node: '>=18'}
    cpu: [arm64]
    os: [darwin]

  '@esbuild/darwin-x64@0.25.10':
    resolution: {integrity: sha512-tguWg1olF6DGqzws97pKZ8G2L7Ig1vjDmGTwcTuYHbuU6TTjJe5FXbgs5C1BBzHbJ2bo1m3WkQDbWO2PvamRcg==}
    engines: {node: '>=18'}
    cpu: [x64]
    os: [darwin]

  '@esbuild/freebsd-arm64@0.25.10':
    resolution: {integrity: sha512-3ZioSQSg1HT2N05YxeJWYR+Libe3bREVSdWhEEgExWaDtyFbbXWb49QgPvFH8u03vUPX10JhJPcz7s9t9+boWg==}
    engines: {node: '>=18'}
    cpu: [arm64]
    os: [freebsd]

  '@esbuild/freebsd-x64@0.25.10':
    resolution: {integrity: sha512-LLgJfHJk014Aa4anGDbh8bmI5Lk+QidDmGzuC2D+vP7mv/GeSN+H39zOf7pN5N8p059FcOfs2bVlrRr4SK9WxA==}
    engines: {node: '>=18'}
    cpu: [x64]
    os: [freebsd]

  '@esbuild/linux-arm64@0.25.10':
    resolution: {integrity: sha512-5luJWN6YKBsawd5f9i4+c+geYiVEw20FVW5x0v1kEMWNq8UctFjDiMATBxLvmmHA4bf7F6hTRaJgtghFr9iziQ==}
    engines: {node: '>=18'}
    cpu: [arm64]
    os: [linux]

  '@esbuild/linux-arm@0.25.10':
    resolution: {integrity: sha512-oR31GtBTFYCqEBALI9r6WxoU/ZofZl962pouZRTEYECvNF/dtXKku8YXcJkhgK/beU+zedXfIzHijSRapJY3vg==}
    engines: {node: '>=18'}
    cpu: [arm]
    os: [linux]

  '@esbuild/linux-ia32@0.25.10':
    resolution: {integrity: sha512-NrSCx2Kim3EnnWgS4Txn0QGt0Xipoumb6z6sUtl5bOEZIVKhzfyp/Lyw4C1DIYvzeW/5mWYPBFJU3a/8Yr75DQ==}
    engines: {node: '>=18'}
    cpu: [ia32]
    os: [linux]

  '@esbuild/linux-loong64@0.25.10':
    resolution: {integrity: sha512-xoSphrd4AZda8+rUDDfD9J6FUMjrkTz8itpTITM4/xgerAZZcFW7Dv+sun7333IfKxGG8gAq+3NbfEMJfiY+Eg==}
    engines: {node: '>=18'}
    cpu: [loong64]
    os: [linux]

  '@esbuild/linux-mips64el@0.25.10':
    resolution: {integrity: sha512-ab6eiuCwoMmYDyTnyptoKkVS3k8fy/1Uvq7Dj5czXI6DF2GqD2ToInBI0SHOp5/X1BdZ26RKc5+qjQNGRBelRA==}
    engines: {node: '>=18'}
    cpu: [mips64el]
    os: [linux]

  '@esbuild/linux-ppc64@0.25.10':
    resolution: {integrity: sha512-NLinzzOgZQsGpsTkEbdJTCanwA5/wozN9dSgEl12haXJBzMTpssebuXR42bthOF3z7zXFWH1AmvWunUCkBE4EA==}
    engines: {node: '>=18'}
    cpu: [ppc64]
    os: [linux]

  '@esbuild/linux-riscv64@0.25.10':
    resolution: {integrity: sha512-FE557XdZDrtX8NMIeA8LBJX3dC2M8VGXwfrQWU7LB5SLOajfJIxmSdyL/gU1m64Zs9CBKvm4UAuBp5aJ8OgnrA==}
    engines: {node: '>=18'}
    cpu: [riscv64]
    os: [linux]

  '@esbuild/linux-s390x@0.25.10':
    resolution: {integrity: sha512-3BBSbgzuB9ajLoVZk0mGu+EHlBwkusRmeNYdqmznmMc9zGASFjSsxgkNsqmXugpPk00gJ0JNKh/97nxmjctdew==}
    engines: {node: '>=18'}
    cpu: [s390x]
    os: [linux]

  '@esbuild/linux-x64@0.25.10':
    resolution: {integrity: sha512-QSX81KhFoZGwenVyPoberggdW1nrQZSvfVDAIUXr3WqLRZGZqWk/P4T8p2SP+de2Sr5HPcvjhcJzEiulKgnxtA==}
    engines: {node: '>=18'}
    cpu: [x64]
    os: [linux]

  '@esbuild/netbsd-arm64@0.25.10':
    resolution: {integrity: sha512-AKQM3gfYfSW8XRk8DdMCzaLUFB15dTrZfnX8WXQoOUpUBQ+NaAFCP1kPS/ykbbGYz7rxn0WS48/81l9hFl3u4A==}
    engines: {node: '>=18'}
    cpu: [arm64]
    os: [netbsd]

  '@esbuild/netbsd-x64@0.25.10':
    resolution: {integrity: sha512-7RTytDPGU6fek/hWuN9qQpeGPBZFfB4zZgcz2VK2Z5VpdUxEI8JKYsg3JfO0n/Z1E/6l05n0unDCNc4HnhQGig==}
    engines: {node: '>=18'}
    cpu: [x64]
    os: [netbsd]

  '@esbuild/openbsd-arm64@0.25.10':
    resolution: {integrity: sha512-5Se0VM9Wtq797YFn+dLimf2Zx6McttsH2olUBsDml+lm0GOCRVebRWUvDtkY4BWYv/3NgzS8b/UM3jQNh5hYyw==}
    engines: {node: '>=18'}
    cpu: [arm64]
    os: [openbsd]

  '@esbuild/openbsd-x64@0.25.10':
    resolution: {integrity: sha512-XkA4frq1TLj4bEMB+2HnI0+4RnjbuGZfet2gs/LNs5Hc7D89ZQBHQ0gL2ND6Lzu1+QVkjp3x1gIcPKzRNP8bXw==}
    engines: {node: '>=18'}
    cpu: [x64]
    os: [openbsd]

  '@esbuild/openharmony-arm64@0.25.10':
    resolution: {integrity: sha512-AVTSBhTX8Y/Fz6OmIVBip9tJzZEUcY8WLh7I59+upa5/GPhh2/aM6bvOMQySspnCCHvFi79kMtdJS1w0DXAeag==}
    engines: {node: '>=18'}
    cpu: [arm64]
    os: [openharmony]

  '@esbuild/sunos-x64@0.25.10':
    resolution: {integrity: sha512-fswk3XT0Uf2pGJmOpDB7yknqhVkJQkAQOcW/ccVOtfx05LkbWOaRAtn5SaqXypeKQra1QaEa841PgrSL9ubSPQ==}
    engines: {node: '>=18'}
    cpu: [x64]
    os: [sunos]

  '@esbuild/win32-arm64@0.25.10':
    resolution: {integrity: sha512-ah+9b59KDTSfpaCg6VdJoOQvKjI33nTaQr4UluQwW7aEwZQsbMCfTmfEO4VyewOxx4RaDT/xCy9ra2GPWmO7Kw==}
    engines: {node: '>=18'}
    cpu: [arm64]
    os: [win32]

  '@esbuild/win32-ia32@0.25.10':
    resolution: {integrity: sha512-QHPDbKkrGO8/cz9LKVnJU22HOi4pxZnZhhA2HYHez5Pz4JeffhDjf85E57Oyco163GnzNCVkZK0b/n4Y0UHcSw==}
    engines: {node: '>=18'}
    cpu: [ia32]
    os: [win32]

  '@esbuild/win32-x64@0.25.10':
    resolution: {integrity: sha512-9KpxSVFCu0iK1owoez6aC/s/EdUQLDN3adTxGCqxMVhrPDj6bt5dbrHDXUuq+Bs2vATFBBrQS5vdQ/Ed2P+nbw==}
    engines: {node: '>=18'}
    cpu: [x64]
    os: [win32]

  '@octokit/auth-token@6.0.0':
    resolution: {integrity: sha512-P4YJBPdPSpWTQ1NU4XYdvHvXJJDxM6YwpS0FZHRgP7YFkdVxsWcpWGy/NVqlAA7PcPCnMacXlRm1y2PFZRWL/w==}
    engines: {node: '>= 20'}

  '@octokit/core@7.0.4':
    resolution: {integrity: sha512-jOT8V1Ba5BdC79sKrRWDdMT5l1R+XNHTPR6CPWzUP2EcfAcvIHZWF0eAbmRcpOOP5gVIwnqNg0C4nvh6Abc3OA==}
    engines: {node: '>= 20'}

  '@octokit/endpoint@11.0.0':
    resolution: {integrity: sha512-hoYicJZaqISMAI3JfaDr1qMNi48OctWuOih1m80bkYow/ayPw6Jj52tqWJ6GEoFTk1gBqfanSoI1iY99Z5+ekQ==}
    engines: {node: '>= 20'}

  '@octokit/graphql@9.0.1':
    resolution: {integrity: sha512-j1nQNU1ZxNFx2ZtKmL4sMrs4egy5h65OMDmSbVyuCzjOcwsHq6EaYjOTGXPQxgfiN8dJ4CriYHk6zF050WEULg==}
    engines: {node: '>= 20'}

  '@octokit/openapi-types@25.1.0':
    resolution: {integrity: sha512-idsIggNXUKkk0+BExUn1dQ92sfysJrje03Q0bv0e+KPLrvyqZF8MnBpFz8UNfYDwB3Ie7Z0TByjWfzxt7vseaA==}

  '@octokit/openapi-types@26.0.0':
    resolution: {integrity: sha512-7AtcfKtpo77j7Ts73b4OWhOZHTKo/gGY8bB3bNBQz4H+GRSWqx2yvj8TXRsbdTE0eRmYmXOEY66jM7mJ7LzfsA==}

  '@octokit/plugin-paginate-rest@13.1.1':
    resolution: {integrity: sha512-q9iQGlZlxAVNRN2jDNskJW/Cafy7/XE52wjZ5TTvyhyOD904Cvx//DNyoO3J/MXJ0ve3rPoNWKEg5iZrisQSuw==}
    engines: {node: '>= 20'}
    peerDependencies:
      '@octokit/core': '>=6'

  '@octokit/plugin-request-log@6.0.0':
    resolution: {integrity: sha512-UkOzeEN3W91/eBq9sPZNQ7sUBvYCqYbrrD8gTbBuGtHEuycE4/awMXcYvx6sVYo7LypPhmQwwpUe4Yyu4QZN5Q==}
    engines: {node: '>= 20'}
    peerDependencies:
      '@octokit/core': '>=6'

  '@octokit/plugin-rest-endpoint-methods@16.1.0':
    resolution: {integrity: sha512-nCsyiKoGRnhH5LkH8hJEZb9swpqOcsW+VXv1QoyUNQXJeVODG4+xM6UICEqyqe9XFr6LkL8BIiFCPev8zMDXPw==}
    engines: {node: '>= 20'}
    peerDependencies:
      '@octokit/core': '>=6'

  '@octokit/plugin-retry@8.0.1':
    resolution: {integrity: sha512-KUoYR77BjF5O3zcwDQHRRZsUvJwepobeqiSSdCJ8lWt27FZExzb0GgVxrhhfuyF6z2B2zpO0hN5pteni1sqWiw==}
    engines: {node: '>= 20'}
    peerDependencies:
      '@octokit/core': '>=7'

  '@octokit/request-error@7.0.0':
    resolution: {integrity: sha512-KRA7VTGdVyJlh0cP5Tf94hTiYVVqmt2f3I6mnimmaVz4UG3gQV/k4mDJlJv3X67iX6rmN7gSHCF8ssqeMnmhZg==}
    engines: {node: '>= 20'}

  '@octokit/request@10.0.3':
    resolution: {integrity: sha512-V6jhKokg35vk098iBqp2FBKunk3kMTXlmq+PtbV9Gl3TfskWlebSofU9uunVKhUN7xl+0+i5vt0TGTG8/p/7HA==}
    engines: {node: '>= 20'}

  '@octokit/rest@22.0.0':
    resolution: {integrity: sha512-z6tmTu9BTnw51jYGulxrlernpsQYXpui1RK21vmXn8yF5bp6iX16yfTtJYGK5Mh1qDkvDOmp2n8sRMcQmR8jiA==}
    engines: {node: '>= 20'}

  '@octokit/types@14.1.0':
    resolution: {integrity: sha512-1y6DgTy8Jomcpu33N+p5w58l6xyt55Ar2I91RPiIA0xCJBXyUAhXCcmZaDWSANiha7R9a6qJJ2CRomGPZ6f46g==}

  '@octokit/types@15.0.0':
    resolution: {integrity: sha512-8o6yDfmoGJUIeR9OfYU0/TUJTnMPG2r68+1yEdUeG2Fdqpj8Qetg0ziKIgcBm0RW/j29H41WP37CYCEhp6GoHQ==}

<<<<<<< HEAD
  '@types/node@10.17.60':
    resolution: {integrity: sha512-F0KIgDJfy2nA3zMLmWGKxcH2ZVEtCZXHHdOQs2gSaQ27+lNeEfGxzkIw90aXswATX7AZ33tahPbzy6KAfUreVw==}
=======
  '@onebeyond/spdx-license-satisfies@1.0.1':
    resolution: {integrity: sha512-C91zRfMMoWsuFMbzFh95pv7nDtzmGD+4TKbCHJTMgCO8IWPN3LyBVnDDnJd2pM5dokIGamSEIvYlf6HKLBDDPg==}
>>>>>>> 4a9e95fd

  '@types/node@24.5.2':
    resolution: {integrity: sha512-FYxk1I7wPv3K2XBaoyH2cTnocQEu8AOZ60hPbsyukMPLv5/5qr7V1i8PLHdl6Zf87I+xZXFvPCXYjiTFq+YSDQ==}

<<<<<<< HEAD
  agent-base@6.0.2:
    resolution: {integrity: sha512-RZNwNclF7+MS/8bDg70amg32dyeZGZxiDuQmZxKLAlQjr3jGyLx+4Kkk58UO7D2QdgFIQCovuSuZESne6RG6XQ==}
    engines: {node: '>= 6.0.0'}

  asn1@0.2.6:
    resolution: {integrity: sha512-ix/FxPn0MDjeyJ7i/yoHGFt/EX6LyNbxSEhPPXODPL+KB0VPk86UYfL0lMdy+KCnv+fmvIzySwaK5COwqVbWTQ==}

  axios@0.21.0:
    resolution: {integrity: sha512-fmkJBknJKoZwem3/IKSSLpkdNXZeBu5Q7GA/aRsr2btgrptmSCxi2oFjZHqGdK9DoTil9PIHlPIZw2EcRJXRvw==}
    deprecated: Critical security vulnerability fixed in v0.21.1. For more information, see https://github.com/axios/axios/pull/3410
=======
  array-find-index@1.0.2:
    resolution: {integrity: sha512-M1HQyIXcBGtVywBt8WVdim+lrNaK7VHp99Qt5pSNziXznKHViIBbXWtfRTpEFpF/c4FdfxNAsCCwPp5phBYJtw==}
    engines: {node: '>=0.10.0'}
>>>>>>> 4a9e95fd

  before-after-hook@4.0.0:
    resolution: {integrity: sha512-q6tR3RPqIB1pMiTRMFcZwuG5T8vwp+vUvEG0vuI6B+Rikh5BfPp2fQ82c925FOs+b0lcFQ8CFrL+KbilfZFhOQ==}

  bottleneck@2.19.5:
    resolution: {integrity: sha512-VHiNCbI1lKdl44tGrhNfU3lup0Tj/ZBMJB5/2ZbNXRCPuRCO7ed2mgcK4r17y+KB2EfuYuRaVlwNbAeaWGSpbw==}

  buffer-from@1.1.2:
    resolution: {integrity: sha512-E+XQCRwSbaaiChtv6k6Dwgc+bx+Bs6vuKJHHl5kox/BaKbhiXzqQOwK4cO22yElGp2OCmjwVhT3HmxgyPGnJfQ==}

  caseless@0.12.0:
    resolution: {integrity: sha512-4tYFyifaFfGacoiObjJegolkwSU4xQNGbVgUiNYVUxbQ2x2lUsFvY4hVgVzGiIe6WLOPqycWXA40l+PWsxthUw==}

  commander@14.0.1:
    resolution: {integrity: sha512-2JkV3gUZUVrbNA+1sjBOYLsMZ5cEEl8GTFP2a4AVz5hvasAMCQ1D2l2le/cX+pV4N6ZU17zjUahLpIXRrnWL8A==}
    engines: {node: '>=20'}

  concat-stream@2.0.0:
    resolution: {integrity: sha512-MWufYdFw53ccGjCA+Ol7XJYpAlW6/prSMzuPOTRnJGcGzuhLn4Scrz7qf6o8bROZ514ltazcIFJZevcfbo0x7A==}
    engines: {'0': node >= 6.0}

  debug@4.4.3:
    resolution: {integrity: sha512-RGwwWnwQvkVfavKVt22FGLw+xYSdzARwm0ru6DhTVA3umU5hZc28V3kO4stgYryrTlLpuvgI9GiijltAjNbcqA==}
    engines: {node: '>=6.0'}
    peerDependencies:
      supports-color: '*'
    peerDependenciesMeta:
      supports-color:
        optional: true

  env-paths@2.2.1:
    resolution: {integrity: sha512-+h1lkLKhZMTYjog1VEpJNG7NZJWcuc2DDk/qsqSTRRCOXiLjeQ1d1/udrUGhqMxUgAlwKNZ0cf2uqan5GLuS2A==}
    engines: {node: '>=6'}

  esbuild@0.25.10:
    resolution: {integrity: sha512-9RiGKvCwaqxO2owP61uQ4BgNborAQskMR6QusfWzQqv7AZOg5oGehdY2pRJMTKuwxd1IDBP4rSbI5lHzU7SMsQ==}
    engines: {node: '>=18'}
    hasBin: true

  fast-content-type-parse@3.0.0:
    resolution: {integrity: sha512-ZvLdcY8P+N8mGQJahJV5G4U88CSvT1rP8ApL6uETe88MBXrBHAkZlSEySdUlyztF7ccb+Znos3TFqaepHxdhBg==}

  ffmpeg-static@4.4.0:
    resolution: {integrity: sha512-NIJHVPXlSsIK9pYvsTPh4ZlppauorpPLLeOaIG7VOXWQck4Fx4Qi7Ahe+j8mj8KZXhWwCg3Hx46JdWAIOWLcpg==}
    engines: {node: '>=10'}

  follow-redirects@1.15.11:
    resolution: {integrity: sha512-deG2P0JfjrTxl50XGCDyfI97ZGVCxIpfKYmfyrQ54n5FO/0gfIES8C/Psl6kWVDolizcaaxZJnTS0QSMxvnsBQ==}
    engines: {node: '>=4.0'}
    peerDependencies:
      debug: '*'
    peerDependenciesMeta:
      debug:
        optional: true

  fsevents@2.3.3:
    resolution: {integrity: sha512-5xoDfX+fL7faATnagmWPpbFtwh/R77WmMMqqHGS65C3vvB0YHrgF+B1YmZ3441tMj5n63k0212XNoJwzlhffQw==}
    engines: {node: ^8.16.0 || ^10.6.0 || >=11.0.0}
    os: [darwin]

  get-tsconfig@4.10.1:
    resolution: {integrity: sha512-auHyJ4AgMz7vgS8Hp3N6HXSmlMdUyhSUrfBF16w153rxtLIEOE+HGqaBppczZvnHLqQJfiHotCYpNhl0lUROFQ==}

  http-response-object@3.0.2:
    resolution: {integrity: sha512-bqX0XTF6fnXSQcEJ2Iuyr75yVakyjIDCqroJQ/aHfSdlM743Cwqoi2nDYMzLGWUcuTWGWy8AAvOKXTfiv6q9RA==}

  https-proxy-agent@5.0.1:
    resolution: {integrity: sha512-dFcAjpTQFgoLMzC2VwU+C/CbS7uRL0lWmxDITmqm7C+7F0Odmj6s9l6alZc6AELXhrnggM2CeWSXHGOdX2YtwA==}
    engines: {node: '>= 6'}

  inherits@2.0.4:
    resolution: {integrity: sha512-k/vGaX4/Yla3WzyMCvTQOXYeIHvqOKtnqBduzTHpzpQZzAskKMhZ2K+EnBiSM9zGSoIFeMpXKxa4dYeZIQqewQ==}

  lodash@4.17.20:
    resolution: {integrity: sha512-PlhdFcillOINfeV7Ni6oF1TAEayyZBoZ8bcshTHqOYJYlrqzRK5hagpagky5o4HfCzzd1TRkXPMFq6cKk9rGmA==}

  ms@2.1.3:
    resolution: {integrity: sha512-6FlzubTLZG3J2a/NVCAleEhjzq5oxgHyaCU9yYXvcLsvoVaHJq/s5xXI6/XXP6tz7R9xAOtHnSO/tXtF3WRTlA==}

  node-rsa@1.1.1:
    resolution: {integrity: sha512-Jd4cvbJMryN21r5HgxQOpMEqv+ooke/korixNNK3mGqfGJmy0M77WDDzo/05969+OkMy3XW1UuZsSmW9KQm7Fw==}

  parse-cache-control@1.0.1:
    resolution: {integrity: sha512-60zvsJReQPX5/QP0Kzfd/VrpjScIQ7SHBW6bFCYfEP+fp0Eppr1SHhIO5nd1PjZtvclzSzES9D/p5nFJurwfWg==}

  progress@2.0.3:
    resolution: {integrity: sha512-7PiHtLll5LdnKIMw100I+8xJXR5gW2QwWYkT6iJva0bXitZKa/XMrSbdmg3r2Xnaidz9Qumd0VPaMrZlF9V9sA==}
    engines: {node: '>=0.4.0'}

  randombytes@2.1.0:
    resolution: {integrity: sha512-vYl3iOX+4CKUWuxGi9Ukhie6fsqXqS9FE2Zaic4tNFD2N2QQaXOMFbuKK4QmDHC0JO6B1Zp41J0LpT0oR68amQ==}

  readable-stream@3.6.2:
    resolution: {integrity: sha512-9u/sniCrY3D5WdsERHzHE4G2YCXqoG5FTHUiCC4SIbr6XcLZBY05ya9EKjYek9O5xOAwjGq+1JdGBAS7Q9ScoA==}
    engines: {node: '>= 6'}

  readline-sync@1.4.10:
    resolution: {integrity: sha512-gNva8/6UAe8QYepIQH/jQ2qn91Qj0B9sYjMBBs3QOB8F2CXcKgLxQaJRP76sWVRQt+QU+8fAkCbCvjjMFu7Ycw==}
    engines: {node: '>= 0.8.0'}

  resolve-pkg-maps@1.0.0:
    resolution: {integrity: sha512-seS2Tj26TBVOC2NIc2rOe2y2ZO7efxITtLZcGSOnHHNOQ7CkiUBfw0Iw2ck6xkIhPwLhKNLS8BO+hEpngQlqzw==}

<<<<<<< HEAD
  safe-buffer@5.2.1:
    resolution: {integrity: sha512-rp3So07KcdmmKbGvgaNxQSJr7bGVSVk5S9Eq1F+ppbRo70+YeaDxkw5Dd8NPN+GD6bjnYm2VuPuCXmpuYvmCXQ==}

  safer-buffer@2.1.2:
    resolution: {integrity: sha512-YZo3K82SD7Riyi0E1EQPojLz7kpepnSQI9IyPbHHg1XXXevb5dJI7tpyN2ADxGcQbHG7vcyRHk0cbwqcQriUtg==}

  serialize-javascript@5.0.0:
    resolution: {integrity: sha512-JyENN0vEVTeDAFn+s4whS5OxSadXxb14iEtUOo8fw9h1xYd+/kjQ6zWVxHm7W8HfQjGxnD1TYlh3PhAZlj0xbg==}

  spdx-license-list@6.8.0:
    resolution: {integrity: sha512-5UdM7r9yJ1EvsPQZWfa41AZjLQngl9iMMysm9XBW7Lqhq7aF8cllfqjS+rFCHB8FFMGSM0yFWue2LUV9mR0QzQ==}
    engines: {node: '>=8'}

  string_decoder@1.3.0:
    resolution: {integrity: sha512-hkRX8U1WjJFd8LsDJ2yQ/wWWxaopEsABU1XfkM8A+j0+85JAGppt16cr1Whg6KIbb4okU6Mql6BOj+uup/wKeA==}
=======
  spdx-compare@1.0.0:
    resolution: {integrity: sha512-C1mDZOX0hnu0ep9dfmuoi03+eOdDoz2yvK79RxbcrVEG1NO1Ph35yW102DHWKN4pk80nwCgeMmSY5L25VE4D9A==}

  spdx-exceptions@2.5.0:
    resolution: {integrity: sha512-PiU42r+xO4UbUS1buo3LPJkjlO7430Xn5SVAhdpzzsPHsjbYVflnnFdATgabnLude+Cqu25p6N+g2lw/PFsa4w==}

  spdx-expression-parse@3.0.1:
    resolution: {integrity: sha512-cbqHunsQWnJNE6KhVSMsMeH5H/L9EpymbzqTQ3uLwNCLZ1Q481oWaofqH7nO6V07xlXwY6PhQdQ2IedWx/ZK4Q==}

  spdx-expression-parse@4.0.0:
    resolution: {integrity: sha512-Clya5JIij/7C6bRR22+tnGXbc4VKlibKSVj2iHvVeX5iMW7s1SIQlqu699JkODJJIhh/pUu8L0/VLh8xflD+LQ==}

  spdx-license-ids@3.0.22:
    resolution: {integrity: sha512-4PRT4nh1EImPbt2jASOKHX7PB7I+e4IWNLvkKFDxNhJlfjbYlleYQh285Z/3mPTHSAK/AvdMmw5BNNuYH8ShgQ==}

  spdx-ranges@2.1.1:
    resolution: {integrity: sha512-mcdpQFV7UDAgLpXEE/jOMqvK4LBoO0uTQg0uvXUewmEFhpiZx5yJSZITHB8w1ZahKdhfZqP5GPEOKLyEq5p8XA==}

  spdx-satisfies@6.0.0:
    resolution: {integrity: sha512-oOWQocnRbFVtBnBITfFgzjhnOklHossTvI+6C1hB2slvp3HgTsfru5wuo8HY2rQpwSm5JuIhNzIuqOfR5IuojQ==}
>>>>>>> 4a9e95fd

  tsx@4.20.5:
    resolution: {integrity: sha512-+wKjMNU9w/EaQayHXb7WA7ZaHY6hN8WgfvHNQ3t1PnU91/7O8TcTnIhCDYTZwnt8JsO9IBqZ30Ln1r7pPF52Aw==}
    engines: {node: '>=18.0.0'}
    hasBin: true

  typedarray@0.0.6:
    resolution: {integrity: sha512-/aCDEGatGvZ2BIk+HmLf4ifCJFwvKFNb9/JeZPMulfgFracn9QFcAf5GO8B/mweUjSoblS5In0cWhqpfs/5PQA==}

  typescript@5.9.2:
    resolution: {integrity: sha512-CWBzXQrc/qOkhidw1OzBTQuYRbfyxDXJMVJ1XNwUHGROVmuaeiEm3OslpZ1RV96d7SKKjZKrSJu3+t/xlw3R9A==}
    engines: {node: '>=14.17'}
    hasBin: true

  undici-types@7.12.0:
    resolution: {integrity: sha512-goOacqME2GYyOZZfb5Lgtu+1IDmAlAEu5xnD3+xTzS10hT0vzpf0SPjkXwAw9Jm+4n/mQGDP3LO8CPbYROeBfQ==}

  universal-user-agent@7.0.3:
    resolution: {integrity: sha512-TmnEAEAsBJVZM/AADELsK76llnwcf9vMKuPz8JflO1frO8Lchitr0fNaN9d+Ap0BjKtqWqd/J17qeDnXh8CL2A==}

  util-deprecate@1.0.2:
    resolution: {integrity: sha512-EPD5q1uXyFxJpCrLnCc1nHnq3gOa6DZBocAIiI2TaSCA7VCJ1UJDMagCzIkXNsUYfD1daK//LTEQ8xiIbrHtcw==}

  yaml@2.8.1:
    resolution: {integrity: sha512-lcYcMxX2PO9XMGvAJkJ3OsNMw+/7FKes7/hgerGUYWIoWu5j/+YQqcZr5JnPZWzOsEBgMbSbiSTn/dv/69Mkpw==}
    engines: {node: '>= 14.6'}
    hasBin: true

  zod@4.1.9:
    resolution: {integrity: sha512-HI32jTq0AUAC125z30E8bQNz0RQ+9Uc+4J7V97gLYjZVKRjeydPgGt6dvQzFrav7MYOUGFqqOGiHpA/fdbd0cQ==}

snapshots:

  '@derhuerst/http-basic@8.2.4':
    dependencies:
      caseless: 0.12.0
      concat-stream: 2.0.0
      http-response-object: 3.0.2
      parse-cache-control: 1.0.1

  '@esbuild/aix-ppc64@0.25.10':
    optional: true

  '@esbuild/android-arm64@0.25.10':
    optional: true

  '@esbuild/android-arm@0.25.10':
    optional: true

  '@esbuild/android-x64@0.25.10':
    optional: true

  '@esbuild/darwin-arm64@0.25.10':
    optional: true

  '@esbuild/darwin-x64@0.25.10':
    optional: true

  '@esbuild/freebsd-arm64@0.25.10':
    optional: true

  '@esbuild/freebsd-x64@0.25.10':
    optional: true

  '@esbuild/linux-arm64@0.25.10':
    optional: true

  '@esbuild/linux-arm@0.25.10':
    optional: true

  '@esbuild/linux-ia32@0.25.10':
    optional: true

  '@esbuild/linux-loong64@0.25.10':
    optional: true

  '@esbuild/linux-mips64el@0.25.10':
    optional: true

  '@esbuild/linux-ppc64@0.25.10':
    optional: true

  '@esbuild/linux-riscv64@0.25.10':
    optional: true

  '@esbuild/linux-s390x@0.25.10':
    optional: true

  '@esbuild/linux-x64@0.25.10':
    optional: true

  '@esbuild/netbsd-arm64@0.25.10':
    optional: true

  '@esbuild/netbsd-x64@0.25.10':
    optional: true

  '@esbuild/openbsd-arm64@0.25.10':
    optional: true

  '@esbuild/openbsd-x64@0.25.10':
    optional: true

  '@esbuild/openharmony-arm64@0.25.10':
    optional: true

  '@esbuild/sunos-x64@0.25.10':
    optional: true

  '@esbuild/win32-arm64@0.25.10':
    optional: true

  '@esbuild/win32-ia32@0.25.10':
    optional: true

  '@esbuild/win32-x64@0.25.10':
    optional: true

  '@octokit/auth-token@6.0.0': {}

  '@octokit/core@7.0.4':
    dependencies:
      '@octokit/auth-token': 6.0.0
      '@octokit/graphql': 9.0.1
      '@octokit/request': 10.0.3
      '@octokit/request-error': 7.0.0
      '@octokit/types': 15.0.0
      before-after-hook: 4.0.0
      universal-user-agent: 7.0.3

  '@octokit/endpoint@11.0.0':
    dependencies:
      '@octokit/types': 14.1.0
      universal-user-agent: 7.0.3

  '@octokit/graphql@9.0.1':
    dependencies:
      '@octokit/request': 10.0.3
      '@octokit/types': 14.1.0
      universal-user-agent: 7.0.3

  '@octokit/openapi-types@25.1.0': {}

  '@octokit/openapi-types@26.0.0': {}

  '@octokit/plugin-paginate-rest@13.1.1(@octokit/core@7.0.4)':
    dependencies:
      '@octokit/core': 7.0.4
      '@octokit/types': 14.1.0

  '@octokit/plugin-request-log@6.0.0(@octokit/core@7.0.4)':
    dependencies:
      '@octokit/core': 7.0.4

  '@octokit/plugin-rest-endpoint-methods@16.1.0(@octokit/core@7.0.4)':
    dependencies:
      '@octokit/core': 7.0.4
      '@octokit/types': 15.0.0

  '@octokit/plugin-retry@8.0.1(@octokit/core@7.0.4)':
    dependencies:
      '@octokit/core': 7.0.4
      '@octokit/request-error': 7.0.0
      '@octokit/types': 14.1.0
      bottleneck: 2.19.5

  '@octokit/request-error@7.0.0':
    dependencies:
      '@octokit/types': 14.1.0

  '@octokit/request@10.0.3':
    dependencies:
      '@octokit/endpoint': 11.0.0
      '@octokit/request-error': 7.0.0
      '@octokit/types': 14.1.0
      fast-content-type-parse: 3.0.0
      universal-user-agent: 7.0.3

  '@octokit/rest@22.0.0':
    dependencies:
      '@octokit/core': 7.0.4
      '@octokit/plugin-paginate-rest': 13.1.1(@octokit/core@7.0.4)
      '@octokit/plugin-request-log': 6.0.0(@octokit/core@7.0.4)
      '@octokit/plugin-rest-endpoint-methods': 16.1.0(@octokit/core@7.0.4)

  '@octokit/types@14.1.0':
    dependencies:
      '@octokit/openapi-types': 25.1.0

  '@octokit/types@15.0.0':
    dependencies:
      '@octokit/openapi-types': 26.0.0

<<<<<<< HEAD
  '@types/node@10.17.60': {}
=======
  '@onebeyond/spdx-license-satisfies@1.0.1':
    dependencies:
      spdx-compare: 1.0.0
      spdx-expression-parse: 3.0.1
      spdx-ranges: 2.1.1
>>>>>>> 4a9e95fd

  '@types/node@24.5.2':
    dependencies:
      undici-types: 7.12.0

<<<<<<< HEAD
  agent-base@6.0.2:
    dependencies:
      debug: 4.4.3
    transitivePeerDependencies:
      - supports-color

  asn1@0.2.6:
    dependencies:
      safer-buffer: 2.1.2

  axios@0.21.0:
    dependencies:
      follow-redirects: 1.15.11
    transitivePeerDependencies:
      - debug
=======
  array-find-index@1.0.2: {}
>>>>>>> 4a9e95fd

  before-after-hook@4.0.0: {}

  bottleneck@2.19.5: {}

  buffer-from@1.1.2: {}

  caseless@0.12.0: {}

  commander@14.0.1: {}

  concat-stream@2.0.0:
    dependencies:
      buffer-from: 1.1.2
      inherits: 2.0.4
      readable-stream: 3.6.2
      typedarray: 0.0.6

  debug@4.4.3:
    dependencies:
      ms: 2.1.3

  env-paths@2.2.1: {}

  esbuild@0.25.10:
    optionalDependencies:
      '@esbuild/aix-ppc64': 0.25.10
      '@esbuild/android-arm': 0.25.10
      '@esbuild/android-arm64': 0.25.10
      '@esbuild/android-x64': 0.25.10
      '@esbuild/darwin-arm64': 0.25.10
      '@esbuild/darwin-x64': 0.25.10
      '@esbuild/freebsd-arm64': 0.25.10
      '@esbuild/freebsd-x64': 0.25.10
      '@esbuild/linux-arm': 0.25.10
      '@esbuild/linux-arm64': 0.25.10
      '@esbuild/linux-ia32': 0.25.10
      '@esbuild/linux-loong64': 0.25.10
      '@esbuild/linux-mips64el': 0.25.10
      '@esbuild/linux-ppc64': 0.25.10
      '@esbuild/linux-riscv64': 0.25.10
      '@esbuild/linux-s390x': 0.25.10
      '@esbuild/linux-x64': 0.25.10
      '@esbuild/netbsd-arm64': 0.25.10
      '@esbuild/netbsd-x64': 0.25.10
      '@esbuild/openbsd-arm64': 0.25.10
      '@esbuild/openbsd-x64': 0.25.10
      '@esbuild/openharmony-arm64': 0.25.10
      '@esbuild/sunos-x64': 0.25.10
      '@esbuild/win32-arm64': 0.25.10
      '@esbuild/win32-ia32': 0.25.10
      '@esbuild/win32-x64': 0.25.10

  fast-content-type-parse@3.0.0: {}

  ffmpeg-static@4.4.0:
    dependencies:
      '@derhuerst/http-basic': 8.2.4
      env-paths: 2.2.1
      https-proxy-agent: 5.0.1
      progress: 2.0.3
    transitivePeerDependencies:
      - supports-color

  follow-redirects@1.15.11: {}

  fsevents@2.3.3:
    optional: true

  get-tsconfig@4.10.1:
    dependencies:
      resolve-pkg-maps: 1.0.0

  http-response-object@3.0.2:
    dependencies:
      '@types/node': 10.17.60

  https-proxy-agent@5.0.1:
    dependencies:
      agent-base: 6.0.2
      debug: 4.4.3
    transitivePeerDependencies:
      - supports-color

  inherits@2.0.4: {}

  lodash@4.17.20: {}

  ms@2.1.3: {}

  node-rsa@1.1.1:
    dependencies:
      asn1: 0.2.6

  parse-cache-control@1.0.1: {}

  progress@2.0.3: {}

  randombytes@2.1.0:
    dependencies:
      safe-buffer: 5.2.1

  readable-stream@3.6.2:
    dependencies:
      inherits: 2.0.4
      string_decoder: 1.3.0
      util-deprecate: 1.0.2

  readline-sync@1.4.10: {}

  resolve-pkg-maps@1.0.0: {}

<<<<<<< HEAD
  safe-buffer@5.2.1: {}

  safer-buffer@2.1.2: {}

  serialize-javascript@5.0.0:
    dependencies:
      randombytes: 2.1.0

  spdx-license-list@6.8.0: {}

  string_decoder@1.3.0:
    dependencies:
      safe-buffer: 5.2.1
=======
  spdx-compare@1.0.0:
    dependencies:
      array-find-index: 1.0.2
      spdx-expression-parse: 3.0.1
      spdx-ranges: 2.1.1

  spdx-exceptions@2.5.0: {}

  spdx-expression-parse@3.0.1:
    dependencies:
      spdx-exceptions: 2.5.0
      spdx-license-ids: 3.0.22

  spdx-expression-parse@4.0.0:
    dependencies:
      spdx-exceptions: 2.5.0
      spdx-license-ids: 3.0.22

  spdx-license-ids@3.0.22: {}

  spdx-ranges@2.1.1: {}

  spdx-satisfies@6.0.0:
    dependencies:
      spdx-compare: 1.0.0
      spdx-expression-parse: 3.0.1
      spdx-ranges: 2.1.1
>>>>>>> 4a9e95fd

  tsx@4.20.5:
    dependencies:
      esbuild: 0.25.10
      get-tsconfig: 4.10.1
    optionalDependencies:
      fsevents: 2.3.3

  typedarray@0.0.6: {}

  typescript@5.9.2: {}

  undici-types@7.12.0: {}

  universal-user-agent@7.0.3: {}

  util-deprecate@1.0.2: {}

  yaml@2.8.1: {}

  zod@4.1.9: {}<|MERGE_RESOLUTION|>--- conflicted
+++ resolved
@@ -17,32 +17,6 @@
       '@octokit/rest':
         specifier: 22.0.0
         version: 22.0.0
-<<<<<<< HEAD
-      axios:
-        specifier: 0.21.0
-        version: 0.21.0
-      commander:
-        specifier: 14.0.1
-        version: 14.0.1
-      ffmpeg-static:
-        specifier: 4.4.0
-        version: 4.4.0
-      lodash:
-        specifier: 4.17.20
-        version: 4.17.20
-      node-rsa:
-        specifier: 1.1.1
-        version: 1.1.1
-      readline-sync:
-        specifier: 1.4.10
-        version: 1.4.10
-      serialize-javascript:
-        specifier: 5.0.0
-        version: 5.0.0
-      spdx-license-list:
-        specifier: 6.8.0
-        version: 6.8.0
-=======
       '@onebeyond/spdx-license-satisfies':
         specifier: 1.0.1
         version: 1.0.1
@@ -55,7 +29,6 @@
       spdx-satisfies:
         specifier: 6.0.0
         version: 6.0.0
->>>>>>> 4a9e95fd
       yaml:
         specifier: 2.8.1
         version: 2.8.1
@@ -75,10 +48,6 @@
 
 packages:
 
-  '@derhuerst/http-basic@8.2.4':
-    resolution: {integrity: sha512-F9rL9k9Xjf5blCz8HsJRO4diy111cayL2vkY2XE4r4t3n0yPXVYy3KD3nJ1qbrSn9743UWSXH4IwuCa/HWlGFw==}
-    engines: {node: '>=6.0.0'}
-
   '@esbuild/aix-ppc64@0.25.10':
     resolution: {integrity: sha512-0NFWnA+7l41irNuaSVlLfgNT12caWJVLzp5eAVhZ0z1qpxbockccEt3s+149rE64VUI3Ml2zt8Nv5JVc4QXTsw==}
     engines: {node: '>=18'}
@@ -299,67 +268,26 @@
   '@octokit/types@15.0.0':
     resolution: {integrity: sha512-8o6yDfmoGJUIeR9OfYU0/TUJTnMPG2r68+1yEdUeG2Fdqpj8Qetg0ziKIgcBm0RW/j29H41WP37CYCEhp6GoHQ==}
 
-<<<<<<< HEAD
-  '@types/node@10.17.60':
-    resolution: {integrity: sha512-F0KIgDJfy2nA3zMLmWGKxcH2ZVEtCZXHHdOQs2gSaQ27+lNeEfGxzkIw90aXswATX7AZ33tahPbzy6KAfUreVw==}
-=======
   '@onebeyond/spdx-license-satisfies@1.0.1':
     resolution: {integrity: sha512-C91zRfMMoWsuFMbzFh95pv7nDtzmGD+4TKbCHJTMgCO8IWPN3LyBVnDDnJd2pM5dokIGamSEIvYlf6HKLBDDPg==}
->>>>>>> 4a9e95fd
 
   '@types/node@24.5.2':
     resolution: {integrity: sha512-FYxk1I7wPv3K2XBaoyH2cTnocQEu8AOZ60hPbsyukMPLv5/5qr7V1i8PLHdl6Zf87I+xZXFvPCXYjiTFq+YSDQ==}
 
-<<<<<<< HEAD
-  agent-base@6.0.2:
-    resolution: {integrity: sha512-RZNwNclF7+MS/8bDg70amg32dyeZGZxiDuQmZxKLAlQjr3jGyLx+4Kkk58UO7D2QdgFIQCovuSuZESne6RG6XQ==}
-    engines: {node: '>= 6.0.0'}
-
-  asn1@0.2.6:
-    resolution: {integrity: sha512-ix/FxPn0MDjeyJ7i/yoHGFt/EX6LyNbxSEhPPXODPL+KB0VPk86UYfL0lMdy+KCnv+fmvIzySwaK5COwqVbWTQ==}
-
-  axios@0.21.0:
-    resolution: {integrity: sha512-fmkJBknJKoZwem3/IKSSLpkdNXZeBu5Q7GA/aRsr2btgrptmSCxi2oFjZHqGdK9DoTil9PIHlPIZw2EcRJXRvw==}
-    deprecated: Critical security vulnerability fixed in v0.21.1. For more information, see https://github.com/axios/axios/pull/3410
-=======
   array-find-index@1.0.2:
     resolution: {integrity: sha512-M1HQyIXcBGtVywBt8WVdim+lrNaK7VHp99Qt5pSNziXznKHViIBbXWtfRTpEFpF/c4FdfxNAsCCwPp5phBYJtw==}
     engines: {node: '>=0.10.0'}
->>>>>>> 4a9e95fd
 
   before-after-hook@4.0.0:
     resolution: {integrity: sha512-q6tR3RPqIB1pMiTRMFcZwuG5T8vwp+vUvEG0vuI6B+Rikh5BfPp2fQ82c925FOs+b0lcFQ8CFrL+KbilfZFhOQ==}
 
   bottleneck@2.19.5:
     resolution: {integrity: sha512-VHiNCbI1lKdl44tGrhNfU3lup0Tj/ZBMJB5/2ZbNXRCPuRCO7ed2mgcK4r17y+KB2EfuYuRaVlwNbAeaWGSpbw==}
-
-  buffer-from@1.1.2:
-    resolution: {integrity: sha512-E+XQCRwSbaaiChtv6k6Dwgc+bx+Bs6vuKJHHl5kox/BaKbhiXzqQOwK4cO22yElGp2OCmjwVhT3HmxgyPGnJfQ==}
-
-  caseless@0.12.0:
-    resolution: {integrity: sha512-4tYFyifaFfGacoiObjJegolkwSU4xQNGbVgUiNYVUxbQ2x2lUsFvY4hVgVzGiIe6WLOPqycWXA40l+PWsxthUw==}
 
   commander@14.0.1:
     resolution: {integrity: sha512-2JkV3gUZUVrbNA+1sjBOYLsMZ5cEEl8GTFP2a4AVz5hvasAMCQ1D2l2le/cX+pV4N6ZU17zjUahLpIXRrnWL8A==}
     engines: {node: '>=20'}
 
-  concat-stream@2.0.0:
-    resolution: {integrity: sha512-MWufYdFw53ccGjCA+Ol7XJYpAlW6/prSMzuPOTRnJGcGzuhLn4Scrz7qf6o8bROZ514ltazcIFJZevcfbo0x7A==}
-    engines: {'0': node >= 6.0}
-
-  debug@4.4.3:
-    resolution: {integrity: sha512-RGwwWnwQvkVfavKVt22FGLw+xYSdzARwm0ru6DhTVA3umU5hZc28V3kO4stgYryrTlLpuvgI9GiijltAjNbcqA==}
-    engines: {node: '>=6.0'}
-    peerDependencies:
-      supports-color: '*'
-    peerDependenciesMeta:
-      supports-color:
-        optional: true
-
-  env-paths@2.2.1:
-    resolution: {integrity: sha512-+h1lkLKhZMTYjog1VEpJNG7NZJWcuc2DDk/qsqSTRRCOXiLjeQ1d1/udrUGhqMxUgAlwKNZ0cf2uqan5GLuS2A==}
-    engines: {node: '>=6'}
-
   esbuild@0.25.10:
     resolution: {integrity: sha512-9RiGKvCwaqxO2owP61uQ4BgNborAQskMR6QusfWzQqv7AZOg5oGehdY2pRJMTKuwxd1IDBP4rSbI5lHzU7SMsQ==}
     engines: {node: '>=18'}
@@ -367,19 +295,6 @@
 
   fast-content-type-parse@3.0.0:
     resolution: {integrity: sha512-ZvLdcY8P+N8mGQJahJV5G4U88CSvT1rP8ApL6uETe88MBXrBHAkZlSEySdUlyztF7ccb+Znos3TFqaepHxdhBg==}
-
-  ffmpeg-static@4.4.0:
-    resolution: {integrity: sha512-NIJHVPXlSsIK9pYvsTPh4ZlppauorpPLLeOaIG7VOXWQck4Fx4Qi7Ahe+j8mj8KZXhWwCg3Hx46JdWAIOWLcpg==}
-    engines: {node: '>=10'}
-
-  follow-redirects@1.15.11:
-    resolution: {integrity: sha512-deG2P0JfjrTxl50XGCDyfI97ZGVCxIpfKYmfyrQ54n5FO/0gfIES8C/Psl6kWVDolizcaaxZJnTS0QSMxvnsBQ==}
-    engines: {node: '>=4.0'}
-    peerDependencies:
-      debug: '*'
-    peerDependenciesMeta:
-      debug:
-        optional: true
 
   fsevents@2.3.3:
     resolution: {integrity: sha512-5xoDfX+fL7faATnagmWPpbFtwh/R77WmMMqqHGS65C3vvB0YHrgF+B1YmZ3441tMj5n63k0212XNoJwzlhffQw==}
@@ -389,63 +304,9 @@
   get-tsconfig@4.10.1:
     resolution: {integrity: sha512-auHyJ4AgMz7vgS8Hp3N6HXSmlMdUyhSUrfBF16w153rxtLIEOE+HGqaBppczZvnHLqQJfiHotCYpNhl0lUROFQ==}
 
-  http-response-object@3.0.2:
-    resolution: {integrity: sha512-bqX0XTF6fnXSQcEJ2Iuyr75yVakyjIDCqroJQ/aHfSdlM743Cwqoi2nDYMzLGWUcuTWGWy8AAvOKXTfiv6q9RA==}
-
-  https-proxy-agent@5.0.1:
-    resolution: {integrity: sha512-dFcAjpTQFgoLMzC2VwU+C/CbS7uRL0lWmxDITmqm7C+7F0Odmj6s9l6alZc6AELXhrnggM2CeWSXHGOdX2YtwA==}
-    engines: {node: '>= 6'}
-
-  inherits@2.0.4:
-    resolution: {integrity: sha512-k/vGaX4/Yla3WzyMCvTQOXYeIHvqOKtnqBduzTHpzpQZzAskKMhZ2K+EnBiSM9zGSoIFeMpXKxa4dYeZIQqewQ==}
-
-  lodash@4.17.20:
-    resolution: {integrity: sha512-PlhdFcillOINfeV7Ni6oF1TAEayyZBoZ8bcshTHqOYJYlrqzRK5hagpagky5o4HfCzzd1TRkXPMFq6cKk9rGmA==}
-
-  ms@2.1.3:
-    resolution: {integrity: sha512-6FlzubTLZG3J2a/NVCAleEhjzq5oxgHyaCU9yYXvcLsvoVaHJq/s5xXI6/XXP6tz7R9xAOtHnSO/tXtF3WRTlA==}
-
-  node-rsa@1.1.1:
-    resolution: {integrity: sha512-Jd4cvbJMryN21r5HgxQOpMEqv+ooke/korixNNK3mGqfGJmy0M77WDDzo/05969+OkMy3XW1UuZsSmW9KQm7Fw==}
-
-  parse-cache-control@1.0.1:
-    resolution: {integrity: sha512-60zvsJReQPX5/QP0Kzfd/VrpjScIQ7SHBW6bFCYfEP+fp0Eppr1SHhIO5nd1PjZtvclzSzES9D/p5nFJurwfWg==}
-
-  progress@2.0.3:
-    resolution: {integrity: sha512-7PiHtLll5LdnKIMw100I+8xJXR5gW2QwWYkT6iJva0bXitZKa/XMrSbdmg3r2Xnaidz9Qumd0VPaMrZlF9V9sA==}
-    engines: {node: '>=0.4.0'}
-
-  randombytes@2.1.0:
-    resolution: {integrity: sha512-vYl3iOX+4CKUWuxGi9Ukhie6fsqXqS9FE2Zaic4tNFD2N2QQaXOMFbuKK4QmDHC0JO6B1Zp41J0LpT0oR68amQ==}
-
-  readable-stream@3.6.2:
-    resolution: {integrity: sha512-9u/sniCrY3D5WdsERHzHE4G2YCXqoG5FTHUiCC4SIbr6XcLZBY05ya9EKjYek9O5xOAwjGq+1JdGBAS7Q9ScoA==}
-    engines: {node: '>= 6'}
-
-  readline-sync@1.4.10:
-    resolution: {integrity: sha512-gNva8/6UAe8QYepIQH/jQ2qn91Qj0B9sYjMBBs3QOB8F2CXcKgLxQaJRP76sWVRQt+QU+8fAkCbCvjjMFu7Ycw==}
-    engines: {node: '>= 0.8.0'}
-
   resolve-pkg-maps@1.0.0:
     resolution: {integrity: sha512-seS2Tj26TBVOC2NIc2rOe2y2ZO7efxITtLZcGSOnHHNOQ7CkiUBfw0Iw2ck6xkIhPwLhKNLS8BO+hEpngQlqzw==}
 
-<<<<<<< HEAD
-  safe-buffer@5.2.1:
-    resolution: {integrity: sha512-rp3So07KcdmmKbGvgaNxQSJr7bGVSVk5S9Eq1F+ppbRo70+YeaDxkw5Dd8NPN+GD6bjnYm2VuPuCXmpuYvmCXQ==}
-
-  safer-buffer@2.1.2:
-    resolution: {integrity: sha512-YZo3K82SD7Riyi0E1EQPojLz7kpepnSQI9IyPbHHg1XXXevb5dJI7tpyN2ADxGcQbHG7vcyRHk0cbwqcQriUtg==}
-
-  serialize-javascript@5.0.0:
-    resolution: {integrity: sha512-JyENN0vEVTeDAFn+s4whS5OxSadXxb14iEtUOo8fw9h1xYd+/kjQ6zWVxHm7W8HfQjGxnD1TYlh3PhAZlj0xbg==}
-
-  spdx-license-list@6.8.0:
-    resolution: {integrity: sha512-5UdM7r9yJ1EvsPQZWfa41AZjLQngl9iMMysm9XBW7Lqhq7aF8cllfqjS+rFCHB8FFMGSM0yFWue2LUV9mR0QzQ==}
-    engines: {node: '>=8'}
-
-  string_decoder@1.3.0:
-    resolution: {integrity: sha512-hkRX8U1WjJFd8LsDJ2yQ/wWWxaopEsABU1XfkM8A+j0+85JAGppt16cr1Whg6KIbb4okU6Mql6BOj+uup/wKeA==}
-=======
   spdx-compare@1.0.0:
     resolution: {integrity: sha512-C1mDZOX0hnu0ep9dfmuoi03+eOdDoz2yvK79RxbcrVEG1NO1Ph35yW102DHWKN4pk80nwCgeMmSY5L25VE4D9A==}
 
@@ -466,16 +327,12 @@
 
   spdx-satisfies@6.0.0:
     resolution: {integrity: sha512-oOWQocnRbFVtBnBITfFgzjhnOklHossTvI+6C1hB2slvp3HgTsfru5wuo8HY2rQpwSm5JuIhNzIuqOfR5IuojQ==}
->>>>>>> 4a9e95fd
 
   tsx@4.20.5:
     resolution: {integrity: sha512-+wKjMNU9w/EaQayHXb7WA7ZaHY6hN8WgfvHNQ3t1PnU91/7O8TcTnIhCDYTZwnt8JsO9IBqZ30Ln1r7pPF52Aw==}
     engines: {node: '>=18.0.0'}
     hasBin: true
 
-  typedarray@0.0.6:
-    resolution: {integrity: sha512-/aCDEGatGvZ2BIk+HmLf4ifCJFwvKFNb9/JeZPMulfgFracn9QFcAf5GO8B/mweUjSoblS5In0cWhqpfs/5PQA==}
-
   typescript@5.9.2:
     resolution: {integrity: sha512-CWBzXQrc/qOkhidw1OzBTQuYRbfyxDXJMVJ1XNwUHGROVmuaeiEm3OslpZ1RV96d7SKKjZKrSJu3+t/xlw3R9A==}
     engines: {node: '>=14.17'}
@@ -487,9 +344,6 @@
   universal-user-agent@7.0.3:
     resolution: {integrity: sha512-TmnEAEAsBJVZM/AADELsK76llnwcf9vMKuPz8JflO1frO8Lchitr0fNaN9d+Ap0BjKtqWqd/J17qeDnXh8CL2A==}
 
-  util-deprecate@1.0.2:
-    resolution: {integrity: sha512-EPD5q1uXyFxJpCrLnCc1nHnq3gOa6DZBocAIiI2TaSCA7VCJ1UJDMagCzIkXNsUYfD1daK//LTEQ8xiIbrHtcw==}
-
   yaml@2.8.1:
     resolution: {integrity: sha512-lcYcMxX2PO9XMGvAJkJ3OsNMw+/7FKes7/hgerGUYWIoWu5j/+YQqcZr5JnPZWzOsEBgMbSbiSTn/dv/69Mkpw==}
     engines: {node: '>= 14.6'}
@@ -499,13 +353,6 @@
     resolution: {integrity: sha512-HI32jTq0AUAC125z30E8bQNz0RQ+9Uc+4J7V97gLYjZVKRjeydPgGt6dvQzFrav7MYOUGFqqOGiHpA/fdbd0cQ==}
 
 snapshots:
-
-  '@derhuerst/http-basic@8.2.4':
-    dependencies:
-      caseless: 0.12.0
-      concat-stream: 2.0.0
-      http-response-object: 3.0.2
-      parse-cache-control: 1.0.1
 
   '@esbuild/aix-ppc64@0.25.10':
     optional: true
@@ -660,62 +507,23 @@
     dependencies:
       '@octokit/openapi-types': 26.0.0
 
-<<<<<<< HEAD
-  '@types/node@10.17.60': {}
-=======
   '@onebeyond/spdx-license-satisfies@1.0.1':
     dependencies:
       spdx-compare: 1.0.0
       spdx-expression-parse: 3.0.1
       spdx-ranges: 2.1.1
->>>>>>> 4a9e95fd
 
   '@types/node@24.5.2':
     dependencies:
       undici-types: 7.12.0
 
-<<<<<<< HEAD
-  agent-base@6.0.2:
-    dependencies:
-      debug: 4.4.3
-    transitivePeerDependencies:
-      - supports-color
-
-  asn1@0.2.6:
-    dependencies:
-      safer-buffer: 2.1.2
-
-  axios@0.21.0:
-    dependencies:
-      follow-redirects: 1.15.11
-    transitivePeerDependencies:
-      - debug
-=======
   array-find-index@1.0.2: {}
->>>>>>> 4a9e95fd
 
   before-after-hook@4.0.0: {}
 
   bottleneck@2.19.5: {}
 
-  buffer-from@1.1.2: {}
-
-  caseless@0.12.0: {}
-
   commander@14.0.1: {}
-
-  concat-stream@2.0.0:
-    dependencies:
-      buffer-from: 1.1.2
-      inherits: 2.0.4
-      readable-stream: 3.6.2
-      typedarray: 0.0.6
-
-  debug@4.4.3:
-    dependencies:
-      ms: 2.1.3
-
-  env-paths@2.2.1: {}
 
   esbuild@0.25.10:
     optionalDependencies:
@@ -748,17 +556,6 @@
 
   fast-content-type-parse@3.0.0: {}
 
-  ffmpeg-static@4.4.0:
-    dependencies:
-      '@derhuerst/http-basic': 8.2.4
-      env-paths: 2.2.1
-      https-proxy-agent: 5.0.1
-      progress: 2.0.3
-    transitivePeerDependencies:
-      - supports-color
-
-  follow-redirects@1.15.11: {}
-
   fsevents@2.3.3:
     optional: true
 
@@ -766,60 +563,8 @@
     dependencies:
       resolve-pkg-maps: 1.0.0
 
-  http-response-object@3.0.2:
-    dependencies:
-      '@types/node': 10.17.60
-
-  https-proxy-agent@5.0.1:
-    dependencies:
-      agent-base: 6.0.2
-      debug: 4.4.3
-    transitivePeerDependencies:
-      - supports-color
-
-  inherits@2.0.4: {}
-
-  lodash@4.17.20: {}
-
-  ms@2.1.3: {}
-
-  node-rsa@1.1.1:
-    dependencies:
-      asn1: 0.2.6
-
-  parse-cache-control@1.0.1: {}
-
-  progress@2.0.3: {}
-
-  randombytes@2.1.0:
-    dependencies:
-      safe-buffer: 5.2.1
-
-  readable-stream@3.6.2:
-    dependencies:
-      inherits: 2.0.4
-      string_decoder: 1.3.0
-      util-deprecate: 1.0.2
-
-  readline-sync@1.4.10: {}
-
   resolve-pkg-maps@1.0.0: {}
 
-<<<<<<< HEAD
-  safe-buffer@5.2.1: {}
-
-  safer-buffer@2.1.2: {}
-
-  serialize-javascript@5.0.0:
-    dependencies:
-      randombytes: 2.1.0
-
-  spdx-license-list@6.8.0: {}
-
-  string_decoder@1.3.0:
-    dependencies:
-      safe-buffer: 5.2.1
-=======
   spdx-compare@1.0.0:
     dependencies:
       array-find-index: 1.0.2
@@ -847,7 +592,6 @@
       spdx-compare: 1.0.0
       spdx-expression-parse: 3.0.1
       spdx-ranges: 2.1.1
->>>>>>> 4a9e95fd
 
   tsx@4.20.5:
     dependencies:
@@ -856,16 +600,12 @@
     optionalDependencies:
       fsevents: 2.3.3
 
-  typedarray@0.0.6: {}
-
   typescript@5.9.2: {}
 
   undici-types@7.12.0: {}
 
   universal-user-agent@7.0.3: {}
 
-  util-deprecate@1.0.2: {}
-
   yaml@2.8.1: {}
 
   zod@4.1.9: {}